import traceback
from copy import copy
from typing import Iterator, Self
<<<<<<< HEAD
=======
import graphlib
>>>>>>> 728255d7

from networkit.components import StronglyConnectedComponents
from networkit.graph import Graph
from networkit.graphio import EdgeListReader
from networkit.graphtools import GraphTools
<<<<<<< HEAD
from networkit.traversal import Traversal
=======
>>>>>>> 728255d7

from fas_graph import FASGraph


class NetworkitGraph(FASGraph):
    def __init__(self, networkit_graph: Graph):
        self.graph = networkit_graph

    def get_nodes(self) -> list[int]:
        return list(self.graph.iterNodes())

    def get_num_nodes(self) -> int:
        return self.graph.numberOfNodes()

    def get_out_degree(self, node: int) -> int:
        return self.graph.degreeOut(node)

    def get_in_degree(self, node: int) -> int:
        return self.graph.degreeIn(node)

    def iter_out_neighbors(self, node: int) -> Iterator[int]:
        return self.graph.iterNeighbors(node)

    def iter_in_neighbors(self, node: int) -> Iterator[int]:
        return self.graph.iterInNeighbors(node)

    def remove_sinks(self):
        sinks = [
            node for node in self.graph.iterNodes() if self.graph.degreeOut(node) == 0
        ]
        for sink in sinks:
            self.graph.removeNode(sink)

    def remove_sources(self):
        sources = [
            node for node in self.graph.iterNodes() if self.graph.degreeIn(node) == 0
        ]
        for source in sources:
            self.graph.removeNode(source)

    def iter_strongly_connected_components(self) -> Iterator[Self]:
        """
        Returns a list of strongly connected components
        """
        cc = StronglyConnectedComponents(self.graph)
        cc.run()
        for component_nodes in cc.getComponents():
            yield self.__class__(
                GraphTools.subgraphFromNodes(self.graph, component_nodes)
            )

    def is_acyclic(self) -> bool:
<<<<<<< HEAD
        visited = {node: False for node in self.graph.iterNodes()}

        def exploreNode(u):
            if visited[u]:
                raise Exception('Cycle detected')
            visited[u] = True

        for node in self.graph.iterNodes():
            if not visited[node]:
                try:
                    Traversal.DFSfrom(self.graph, node, exploreNode)
                except Exception:
                    return False
        return True
=======
        try:
            GraphTools.topologicalSort(self.graph)
            return True
        except Exception:
            return False
>>>>>>> 728255d7

    def add_edge(self, edge: tuple[int, int]):
        self.graph.addEdge(*edge)

    def remove_edge(self, edge: tuple[int, int]):
        self.graph.removeEdge(*edge)

    def remove_edges(self, edges: list[tuple[int, int]]):
        for edge in edges:
            self.graph.removeEdge(*edge)

    @classmethod
    def load_from_edge_list(cls, filename: str):
        """
        Load the graph from an edge-list representation.
        The resulting graph does not have isolated vertices.
        """
        reader = EdgeListReader("\t", 0, directed=True)
        graph = reader.read(filename)
        graph.removeMultiEdges()
        graph.removeSelfLoops()
        return cls(graph)

    def __copy__(self):
<<<<<<< HEAD
        return NetworkitGraph(copy(self.graph))
=======
        return NetworkitGraph(copy(self.graph))
    

    def is_acyclic_topologically(self) -> bool:
        sorter = graphlib.TopologicalSorter()

        for node in self.graph.iterNodes():
            sorter.add(node)
        for source, target in self.graph.iterEdges():
            sorter.add(source, target) 
        try:
            sorted_order = [*sorter.static_order()]
            #print(sorted_order)
            return True
        except graphlib.CycleError:
            #print("Error: Graph has a cycle")
            return False
        

    def find_2cycles(self):
        twoCycles = []
        for u in self.get_nodes():
            for v in self.graph.iterNeighbors(u):
                for w in self.graph.iterNeighbors(v):
                    if u == w and u < v:
                        twoCycles.append((u, v))
        return twoCycles


    def remove_runs(self):   #remove runs larger than 2
        for u in self.get_nodes():
            for v in self.graph.iterNeighbors(u):
                while self.get_in_degree(v) == 1 and self.get_out_degree(v) == 1:
                    w = next(self.iter_out_neighbors(v))
                    if u < w:
                        self.removeNode(v)
                        if not self.hasEdge(u, w):
                            self.addEdge(u, w)
                    v = w
        return


    def remove_2cycles(self):
        FAS = []
        cy2 = self.find_2cycles()

        for pair in cy2:
            a = pair[0]
            b = pair[1]
            print("pair", a, b)
            if self.get_out_degree(b) == 1:
                edge = self.get_edge(b, a)
                FAS.append(edge)
                self.removeNode(b)
            elif self.get_in_degree(b) == 1: 
                edge = self.get_edge(a, b)
                FAS.append(edge)
                self.removeNode(b)    
        
        return FAS


class CycleDetectedError(Exception):
    def __init__(self, message=None):
        if message is None:
            message = "A cycle was detected"
        super().__init__(message)


def acyclic_dfs_callback(graph: Graph):
    active_path = {node: False for node in graph.iterNodes()}
    prev_node = None

    def callback_inner(node):
        nonlocal prev_node
        # remove the previously visited node from the active path
        if prev_node is not None and active_path[prev_node]:
            active_path[prev_node] = False

        # check if a neighbor is in the active path
        for neighbor in graph.iterNeighbors(node):
            if active_path[neighbor]:
                raise CycleDetectedError

        # add current node to the active path
        active_path[node] = True
        # set the previous node to the current node, so that it is removed
        # from the active path when backtracking
        prev_node = node

    return callback_inner
>>>>>>> 728255d7
<|MERGE_RESOLUTION|>--- conflicted
+++ resolved
@@ -1,19 +1,13 @@
+import graphlib
 import traceback
 from copy import copy
 from typing import Iterator, Self
-<<<<<<< HEAD
-=======
-import graphlib
->>>>>>> 728255d7
 
 from networkit.components import StronglyConnectedComponents
 from networkit.graph import Graph
 from networkit.graphio import EdgeListReader
 from networkit.graphtools import GraphTools
-<<<<<<< HEAD
 from networkit.traversal import Traversal
-=======
->>>>>>> 728255d7
 
 from fas_graph import FASGraph
 
@@ -54,6 +48,46 @@
         for source in sources:
             self.graph.removeNode(source)
 
+    def find_2cycles(self):
+        twoCycles = []
+        for u in self.get_nodes():
+            for v in self.graph.iterNeighbors(u):
+                for w in self.graph.iterNeighbors(v):
+                    if u == w and u < v:
+                        twoCycles.append((u, v))
+        return twoCycles
+
+    def remove_runs(self):
+        for u in self.get_nodes():
+            for v in self.graph.iterNeighbors(u):
+                while self.get_in_degree(v) == 1 and self.get_out_degree(v) == 1:
+                    w = next(self.iter_out_neighbors(v))
+                    if u < w:
+                        self.graph.removeNode(v)
+                        if not self.graph.hasEdge(u, w):
+                            self.graph.addEdge(u, w)
+                    v = w
+        return
+
+    def remove_2cycles(self):
+        FAS = []
+        cy2 = self.find_2cycles()
+
+        for pair in cy2:
+            a = pair[0]
+            b = pair[1]
+            print("pair", a, b)
+            if self.get_out_degree(b) == 1:
+                edge = self.graph.get_edge(b, a)
+                FAS.append(edge)
+                self.graph.removeNode(b)
+            elif self.get_in_degree(b) == 1:
+                edge = self.graph.get_edge(a, b)
+                FAS.append(edge)
+                self.graph.removeNode(b)
+
+        return FAS
+
     def iter_strongly_connected_components(self) -> Iterator[Self]:
         """
         Returns a list of strongly connected components
@@ -66,12 +100,24 @@
             )
 
     def is_acyclic(self) -> bool:
-<<<<<<< HEAD
+        sorter = graphlib.TopologicalSorter()
+
+        for node in self.graph.iterNodes():
+            sorter.add(node)
+        for source, target in self.graph.iterEdges():
+            sorter.add(source, target)
+        try:
+            sorter.static_order()
+            return True
+        except graphlib.CycleError:
+            return False
+
+    def is_acyclic2(self) -> bool:
         visited = {node: False for node in self.graph.iterNodes()}
 
         def exploreNode(u):
             if visited[u]:
-                raise Exception('Cycle detected')
+                raise Exception("Cycle detected")
             visited[u] = True
 
         for node in self.graph.iterNodes():
@@ -81,13 +127,6 @@
                 except Exception:
                     return False
         return True
-=======
-        try:
-            GraphTools.topologicalSort(self.graph)
-            return True
-        except Exception:
-            return False
->>>>>>> 728255d7
 
     def add_edge(self, edge: tuple[int, int]):
         self.graph.addEdge(*edge)
@@ -112,69 +151,7 @@
         return cls(graph)
 
     def __copy__(self):
-<<<<<<< HEAD
         return NetworkitGraph(copy(self.graph))
-=======
-        return NetworkitGraph(copy(self.graph))
-    
-
-    def is_acyclic_topologically(self) -> bool:
-        sorter = graphlib.TopologicalSorter()
-
-        for node in self.graph.iterNodes():
-            sorter.add(node)
-        for source, target in self.graph.iterEdges():
-            sorter.add(source, target) 
-        try:
-            sorted_order = [*sorter.static_order()]
-            #print(sorted_order)
-            return True
-        except graphlib.CycleError:
-            #print("Error: Graph has a cycle")
-            return False
-        
-
-    def find_2cycles(self):
-        twoCycles = []
-        for u in self.get_nodes():
-            for v in self.graph.iterNeighbors(u):
-                for w in self.graph.iterNeighbors(v):
-                    if u == w and u < v:
-                        twoCycles.append((u, v))
-        return twoCycles
-
-
-    def remove_runs(self):   #remove runs larger than 2
-        for u in self.get_nodes():
-            for v in self.graph.iterNeighbors(u):
-                while self.get_in_degree(v) == 1 and self.get_out_degree(v) == 1:
-                    w = next(self.iter_out_neighbors(v))
-                    if u < w:
-                        self.removeNode(v)
-                        if not self.hasEdge(u, w):
-                            self.addEdge(u, w)
-                    v = w
-        return
-
-
-    def remove_2cycles(self):
-        FAS = []
-        cy2 = self.find_2cycles()
-
-        for pair in cy2:
-            a = pair[0]
-            b = pair[1]
-            print("pair", a, b)
-            if self.get_out_degree(b) == 1:
-                edge = self.get_edge(b, a)
-                FAS.append(edge)
-                self.removeNode(b)
-            elif self.get_in_degree(b) == 1: 
-                edge = self.get_edge(a, b)
-                FAS.append(edge)
-                self.removeNode(b)    
-        
-        return FAS
 
 
 class CycleDetectedError(Exception):
@@ -205,5 +182,4 @@
         # from the active path when backtracking
         prev_node = node
 
-    return callback_inner
->>>>>>> 728255d7
+    return callback_inner